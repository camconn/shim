// SHIM - A web front end for the Hugo site generator
// Copyright (C) 2016        Cameron Conn and friends

// This program is free software: you can redistribute it and/or modify
// it under the terms of the GNU Affero General Public License as published by
// the Free Software Foundation, either version 3 of the License, or
// (at your option) any later version.

// This program is distributed in the hope that it will be useful,
// but WITHOUT ANY WARRANTY; without even the implied warranty of
// MERCHANTABILITY or FITNESS FOR A PARTICULAR PURPOSE.  See the
// GNU Affero General Public License for more details.

// You should have received a copy of the GNU Affero General Public License
// along with this program.  If not, see <http://www.gnu.org/licenses/>.

package main

import (
	"crypto/rand"
	"crypto/sha256"
	"encoding/base64"
	"encoding/hex"
	"fmt"
	"golang.org/x/crypto/bcrypt"
	"io/ioutil"
	"log"
	"net/http"
	"os"
	"strings"
	"time"
)

type session struct {
	user      string
	ip        string
	ua        string
	timestamp int64
	lifespan  int64
}

type userManager struct {
	users        map[string][]byte
	databasePath string
	sessions     map[string]*session
	debug        bool
}

const defaultLifespan int64 = 3600 * 12

/**
 * Constructor of userManager.
 *
 **/
func umInit(databasePath string) *userManager {
	userManager := new(userManager)

	userManager.databasePath = databasePath
	userManager.sessions = make(map[string]*session)
	userManager.debug = false
	userManager.Reload()

	return userManager
}

/**
 * Handles checking for debug mode and if so prints text.
 *
 **/
func (um *userManager) Debug(message string) {
	if um.debug {
		fmt.Println("[userManager]: " + message)
	}
}

/**
 * Hashes any given input using bcrypt.
 *
 **/
func (um *userManager) Hash(this []byte) []byte {
	// cost: minimum is 4, max is 31, default is 10
	// (https://godoc.org/golang.org/x/crypto/bcrypt)
	cost := 10

	hash, err := bcrypt.GenerateFromPassword(this, cost)
	um.Check(err)

	return hash
}

<<<<<<< HEAD
// CheckHash - Checks a hash against its possible plaintext. This exists because of
// bcrypt's mechanism, we shouldn't just um.Hash() and check it ourselves.
// If the password `test` is correct, then return true. Otherwise, return false.
func (um *userManager) CheckHash(user string, test []byte) bool {
	realHash, exists := um.users[user]
	if exists {
		if bcrypt.CompareHashAndPassword(realHash, test) != nil {
			return false
		}
		return true
=======
/**
 * Checks a hash against its possible plaintext. This exists because of
 * bcrypt's mechanism, we shouldn't just um.Hash() and check it ourselves.
 *
 **/
func (um *userManager) CheckHash(hash []byte, original []byte) bool {
	if bcrypt.CompareHashAndPassword(hash, original) != nil {
		return false
>>>>>>> 8aac3790
	}
	return false
}

/**
 * Internal userManager error handling. Specifically, if a path error occurs
 * that means we just need to create the database. Furthermore in debug mode
 * a stdout message pops before panic()'ing, due to a panic possibility occuring
 * out of the blue.
 *
 **/
func (um *userManager) Check(err error) {
	if err != nil {
		if _, ok := err.(*os.PathError); ok {
			um.Debug("Path error occured, creating database now.")
			os.Create(um.databasePath)
		} else {
			um.Debug(err.Error() + "\nPanicking.")
			panic(err)
		}
	}
}

/**
 * Reloads the database into memory, filling the appropriate variables.
 *
 **/
func (um *userManager) Reload() {
	um.users = make(map[string][]byte) // reset

	data, err := ioutil.ReadFile(um.databasePath)
	um.Check(err)

	accounts := strings.Split(string(data), "\n")
	for _, acc := range accounts {
		creds := strings.Split(acc, ":")

		if len(creds) != 2 {
			// at times for unknown reasons the length of creds is 1
			// which causes an unchecked panic to pop. it shouldn't mind us.
			break
		}

		um.users[creds[0]] = []byte(creds[1])
	}
}

/**
 * Registers a new user, writing both into the database file and the memory.
 *
 **/
func (um *userManager) Register(user string, pass string) bool {
	if _, exists := um.users[user]; exists {
		return false
	}

	um.users[user] = um.Hash([]byte(pass))
	pass = string(um.users[user])

	f, err := os.OpenFile(um.databasePath, os.O_APPEND|os.O_WRONLY, 0666)
	defer f.Close()
	um.Check(err)

	_, err = f.WriteString(user + ":" + pass + "\n")
	um.Check(err)

	um.Debug("Registered user[" + user + "] with password[" + pass + "].")
	return true
}

/**
 * Changes the password of a user, given his old password matches the oldpass input variable.
 * Writes both into the database file and the memory.
 *
 * Returns false if the old password given doesn't match the actual old password, or user
 * doesn't exist.
 *
 **/
func (um *userManager) ChangePass(user string, oldpass string, newpass string) bool {
	if um.CheckHash(user, []byte(oldpass)) {
		oldpass := string(um.users[user])
		um.users[user] = um.Hash([]byte(newpass))
		newpass = string(um.users[user])

		data, err := ioutil.ReadFile(um.databasePath)
		um.Check(err)

		lines := strings.Split(string(data), "\n")
		for i, line := range lines {
			if strings.Contains(line, user) && strings.Contains(line, oldpass) {
				lines[i] = user + ":" + newpass
				break
			}
		}

		output := strings.Join(lines, "\n")
		err = ioutil.WriteFile(um.databasePath, []byte(output), 0666)
		um.Check(err)

		um.Debug("Changed the password of user[" + user + "],\n\t" +
			"from[" + oldpass + "] to[" + newpass + "].")
		return true
	}

	um.Debug("Failed to change the password of user[" + user + "].")
	return false
}

/**
 * Changes the lifespan of a session.
 * Mainly exists to handle the typecasting between int and int64.
 *
 **/
func (sess *session) SetLifespan(seconds int) {
	sess.lifespan = int64(seconds)
}

/**
 * Checks if a session is logged.
 *
 **/
func (sess *session) IsLogged() bool {
	if sess.user != "" {
		return true
	}

	return false
}

/**
 * Checks for expired sessions.
 *
 **/
func (um *userManager) CheckSessions() {
	for hash, sess := range um.sessions {
		if sess.timestamp+sess.lifespan < time.Now().Unix() {
			um.Debug("Session[" + hash + "] has expired.")
			delete(um.sessions, hash)
		}
	}
}

/**
 * Uses SHA256 to hash a session token (the sum of identifiers).
 *
 **/
func (um *userManager) HashSessionToken(token string) string {
	hash := sha256.New()
	hash.Write([]byte(token))
	return hex.EncodeToString(hash.Sum(nil))
}

<<<<<<< HEAD
// GetSessionFromRequest - Get the user's session from their Request using
// the user's session cookie. If there is no session, returns an error and
// nil session. If the user's session actually exists, then return an actual
// session with a nil error.
func (um *userManager) GetSessionFromRequest(w http.ResponseWriter, req *http.Request) (*session, error) {
	loginCookie, err := req.Cookie("sessionID")
	if err != nil {
		log.Println("No session found!")
		log.Printf("error: %s\n", err.Error())
		return nil, err
	}

	userSessionTest := new(session)
	userSessionTest.ip = req.RemoteAddr
	userSessionTest.ua = req.UserAgent()

	sessionIDStr := loginCookie.Value
	fmt.Printf("Session id: %s\n", sessionIDStr)

	if realSession, exists := um.sessions[sessionIDStr]; exists {
		log.Println("Looking for matching session")
		if userSessionTest.ip == realSession.ip &&
			userSessionTest.ua == realSession.ua {
			return realSession, nil
		}
=======
/**
 * Generates a new session or returns the existing one.
 * It uses 2 identifiers, ua and id, one could translate those variables into
 * user agent and IP address.
 *
 **/
func (um *userManager) GetSession(ua string, id string) *session {
	hash := um.HashSessionToken(ua + id)
>>>>>>> 8aac3790

	}
	log.Println("No matching session found.")

	// Get rid of invalid cookie
	expiredCookie := new(http.Cookie)
	expiredCookie.Expires = time.Unix(0, 0)
	expiredCookie.Name = "sessionID"
	expiredCookie.Value = ""
	http.SetCookie(w, expiredCookie)

	log.Println("Set cookie!")

	return nil, fmt.Errorf("The user's session does not exist!\n")
}

<<<<<<< HEAD
// LoginCookie - Login a user. If the user is successfully logged in, give them
// a cookie to say logged in with. Return true if the login is successful.
func (um *userManager) LoginCookie(user string, pass string, w http.ResponseWriter, req *http.Request) (*http.Cookie, bool) {
	log.Println("Checking login.")

	if um.CheckHash(user, []byte(pass)) {
		log.Println("Login matched.")
		if um.debug {
			fmt.Println("[userManager][Debug] User[" + user + "] has logged in.")
		}

		newSession := new(session)
		newSession.ip = req.RemoteAddr
		newSession.ua = req.UserAgent()
		newSession.user = user
		newSession.SetLifespan((int)(defaultLifespan))
		newSession.timestamp = time.Now().Unix()

		randomID := make([]byte, 32)
		_, err := rand.Read(randomID)
		if err != nil {
			log.Fatal("Could not generate new randomID")
		}
		randomIDStr := base64.StdEncoding.EncodeToString(randomID)
		fmt.Printf("ID String: %s\n", randomIDStr)
		um.sessions[randomIDStr] = newSession

		// WTF IS THIS AND WHY DOESN'T IT WORK?
		loginCookie := new(http.Cookie)
		loginCookie.Expires = time.Now().Add(time.Duration(defaultLifespan))
		loginCookie.Name = "sessionID"
		loginCookie.Value = randomIDStr
		loginCookie.Secure = true
		loginCookie.HttpOnly = true

		http.SetCookie(w, loginCookie)

		return loginCookie, true
	}

	log.Println("Login did not match.")
	if um.debug {
		fmt.Println("[userManager][Debug] Attempted user[" + user + "] failed to log in.")
	}

	return nil, false
=======
/**
 * Attempts to log in a user.
 *
 **/
func (um *userManager) Login(user string, pass string, sess *session) bool {
	if um.CheckHash(um.users[user], []byte(pass)) {
		sess.user = user

		um.Debug("User[" + user + "] has logged in.")
		return true
	}

	um.Debug("Attempted user[" + user + "] failed to log in.")
	return false
>>>>>>> 8aac3790
}<|MERGE_RESOLUTION|>--- conflicted
+++ resolved
@@ -88,7 +88,6 @@
 	return hash
 }
 
-<<<<<<< HEAD
 // CheckHash - Checks a hash against its possible plaintext. This exists because of
 // bcrypt's mechanism, we shouldn't just um.Hash() and check it ourselves.
 // If the password `test` is correct, then return true. Otherwise, return false.
@@ -99,16 +98,6 @@
 			return false
 		}
 		return true
-=======
-/**
- * Checks a hash against its possible plaintext. This exists because of
- * bcrypt's mechanism, we shouldn't just um.Hash() and check it ourselves.
- *
- **/
-func (um *userManager) CheckHash(hash []byte, original []byte) bool {
-	if bcrypt.CompareHashAndPassword(hash, original) != nil {
-		return false
->>>>>>> 8aac3790
 	}
 	return false
 }
@@ -261,7 +250,6 @@
 	return hex.EncodeToString(hash.Sum(nil))
 }
 
-<<<<<<< HEAD
 // GetSessionFromRequest - Get the user's session from their Request using
 // the user's session cookie. If there is no session, returns an error and
 // nil session. If the user's session actually exists, then return an actual
@@ -287,16 +275,6 @@
 			userSessionTest.ua == realSession.ua {
 			return realSession, nil
 		}
-=======
-/**
- * Generates a new session or returns the existing one.
- * It uses 2 identifiers, ua and id, one could translate those variables into
- * user agent and IP address.
- *
- **/
-func (um *userManager) GetSession(ua string, id string) *session {
-	hash := um.HashSessionToken(ua + id)
->>>>>>> 8aac3790
 
 	}
 	log.Println("No matching session found.")
@@ -313,7 +291,6 @@
 	return nil, fmt.Errorf("The user's session does not exist!\n")
 }
 
-<<<<<<< HEAD
 // LoginCookie - Login a user. If the user is successfully logged in, give them
 // a cookie to say logged in with. Return true if the login is successful.
 func (um *userManager) LoginCookie(user string, pass string, w http.ResponseWriter, req *http.Request) (*http.Cookie, bool) {
@@ -360,20 +337,4 @@
 	}
 
 	return nil, false
-=======
-/**
- * Attempts to log in a user.
- *
- **/
-func (um *userManager) Login(user string, pass string, sess *session) bool {
-	if um.CheckHash(um.users[user], []byte(pass)) {
-		sess.user = user
-
-		um.Debug("User[" + user + "] has logged in.")
-		return true
-	}
-
-	um.Debug("Attempted user[" + user + "] failed to log in.")
-	return false
->>>>>>> 8aac3790
 }