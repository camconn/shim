--- conflicted
+++ resolved
@@ -115,7 +115,6 @@
 		username := req.FormValue("username")
 		password := req.FormValue("password")
 
-<<<<<<< HEAD
 		cookie, success := um.LoginCookie(username, password, w, req)
 		if success {
 			log.Println("Redirecting to /admin/.")
@@ -123,11 +122,7 @@
 			wrapper.Success = true
 
 			// This is broken or something!
-			http.Redirect(w, req, "/admin/", http.StatusContinue)
-=======
-		if um.Login(username, password, session) {
 			http.Redirect(w, req, "/admin/", http.StatusTemporaryRedirect)
->>>>>>> 8aac3790
 			return
 		}
 		log.Println("No success logging in")
