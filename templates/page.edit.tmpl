{{define "editPage"}}
<!DOCTYPE html>
<html lang="en">
	<head>
		<meta charset="utf-8">
		<title>SHIM | Editor</title>
		{{ template "stylesheets" $ }}
	</head>
	<body>
		{{ template "navbar" $ }}

		<div id="content" class="content">
			<h1>Edit Post</h1>
			{{- template "messages" $ -}}
			{{- $Post := .Post -}}
			<form action="{{ $.Base | html }}{{ $.URL | html -}}" method="post" class="container is-fluid">
				<input class="input is-large" type="text" name="title" value="{{- $Post.Title | html -}}" placeholder="Your Post's Title">

				<textarea class="textarea monospace" name="articleSrc" id="articleSrc" style="min-height:320px" placeholder="Write some stuff here...">{{- printf "%s" $Post.GetBody | html -}}</textarea>

				{{ if $Post.Draft }}
				<label class="checkbox"><input type="checkbox" name="doPublish"> Publish Post?</label>
				{{ else }}
				<label class="checkbox"><input type="checkbox" name="doPublish" checked> Republish Post?</label>
				{{ end }}

				<div class="columns is-mobile">
					<div class="column is-half">
						<a class="button is-info is-outlined" href="{{ $.Base }}/preview/{{- $Post.PreviewPath -}}">Preview</a>
					</div>
					<div class="column is-right is-text-right">
						<input class="button is-primary" type="submit" value="Save">
					</div>
				</div>

				<noscript>
					<div>
						<style type="text/css">
						/* Workaround for whenever the client doesn't have JS enabled */
						#collapse {
							display: inline !important;
						}
						#toggleButtonDiv {
							display: none !important;
						}
						</style>
					</div>
				</noscript>
				<script type="text/javascript">
				function toggleCollapse() {
					var coll = document.getElementById("collapse");
					if (coll === null) { return; }
					dis = coll.style.display;
					if (dis === "inline") {
						coll.style.display = "none";
						console.log("now hidden")
					} else {
						coll.style.display = "inline";
						console.log("now visible")
					}
				}
				</script>
				<div id="toggleButtonDiv">
					<p><a href="#" onclick="toggleCollapse()"><span class="toggle" onclick="">+</span>Click to show post properties.</a></p>
					<br />
				</div>
				<div id="collapse">
					<div class="columns">
							<div class="column is-third">
								<p><code>author</code>: the author for this post</p>
							</div>
						<div class="column">
							<input class="input" type="text" name="author" value="{{- $Post.Author -}}">
						</div>
					</div>

					<div class="columns">
							<div class="column is-third">
								<p><code>description</code>: a short summary of the post &mdash; if none is provided, it will automatically be generated</p>
							</div>
						<div class="column">
							<input class="input" type="text" name="description" value="{{- $Post.ActualDescription -}}">
						</div>
					</div>

					<div class="columns">
							<div class="column is-third">
								<p><code>slug</code>: the token to appear in the tail of the url &mdash; if none is provided, the filename will be used</p>
							</div>
						<div class="column">
							<input class="input" type="text" name="slug" value="{{- $Post.Slug -}}">
						</div>
					</div>

					<div class="columns">
							<div class="column is-third">
								<p><code>published</code>: when this post was published</p>
							</div>
						<div class="column">
							<input class="input" type="text" name="published" value="{{- $Post.WebDate | html -}}" placeholder="25 Dec 2000 @ 23:59">
						</div>
					</div>

					<div class="columns">
							<div class="column is-third">
								<p><code>aliases</code>: a comma-separated list of absolute URIs for this post which will redirect to this post</p>
							</div>
						<div class="column">
							<input class="input" type="text" name="aliases" value="{{- $Post.WebAliases | html -}}" placeholder="/my-cool-post/, /2010/04/28/my-cool-post/">
						</div>
					</div>

					{{- range $name, $joined := $Post.TaxonomyMap -}}
					<div class="columns">
						<div class="column is-quarter">
							<p class="title">{{- $name | html -}}</p>
						</div>
						<div class="column">
							<input class="input" type="text" name='{{- printf "taxonomy.%s" $name | html -}}' value="{{- $joined | html -}}">
						</div>
					</div>
					{{- end -}}
					<p class="is-text-right"><i>Taxonomies are a list of words separated by commas. All spaces are removed.</i></p>
					<hr>
				</div>
				<script type="text/javascript">document.getElementById("collapse").style.display = "none";</script>
<<<<<<< HEAD
				<input class="input" type="text" name="title" value="{{- $Post.Title | html -}}" placeholder="Your Post's Title">
				<textarea class="textarea monospace" name="articleSrc" style="min-height:320px" placeholder="Write some stuff here...">{{- $Post.GetBody -}}</textarea>
				{{ if $Post.Draft }}
				<label class="checkbox"><input type="checkbox" name="doPublish"> Publish Post?</label>
				{{ else }}
				<label class="checkbox"><input type="checkbox" name="doPublish" checked> Republish Post?</label>
				{{ end }}
				<div class="columns is-mobile">
					<div class="column is-half">
						<a class="button is-info is-outlined" href="{{ $.Base }}/preview/{{- $Post.PreviewPath -}}">Preview</a>
					</div>
					<div class="column is-right is-text-right">
						<input class="button is-primary" type="submit" value="Save">
					</div>
				</div>
=======

>>>>>>> eef01b42
			</form>
		</div>

		{{template "footer"}}

		<link rel="stylesheet" href="/static/editor/simplemde.min.css">
		<script src="/static/editor/simplemde.min.js"></script>
		<script>
			var textarea = document.getElementById('articleSrc'),
				editor = new SimpleMDE({ element: textarea, spellChecker: false });

			function updateText() {
				textarea.value = editor.value();
				console.log(textarea.value);
			}

			editor.codemirror.on('change', updateText);
			editor.codemirror.on('keyup', updateText);
		</script>
	</body>
</html>
{{end}}<|MERGE_RESOLUTION|>--- conflicted
+++ resolved
@@ -124,25 +124,6 @@
 					<hr>
 				</div>
 				<script type="text/javascript">document.getElementById("collapse").style.display = "none";</script>
-<<<<<<< HEAD
-				<input class="input" type="text" name="title" value="{{- $Post.Title | html -}}" placeholder="Your Post's Title">
-				<textarea class="textarea monospace" name="articleSrc" style="min-height:320px" placeholder="Write some stuff here...">{{- $Post.GetBody -}}</textarea>
-				{{ if $Post.Draft }}
-				<label class="checkbox"><input type="checkbox" name="doPublish"> Publish Post?</label>
-				{{ else }}
-				<label class="checkbox"><input type="checkbox" name="doPublish" checked> Republish Post?</label>
-				{{ end }}
-				<div class="columns is-mobile">
-					<div class="column is-half">
-						<a class="button is-info is-outlined" href="{{ $.Base }}/preview/{{- $Post.PreviewPath -}}">Preview</a>
-					</div>
-					<div class="column is-right is-text-right">
-						<input class="button is-primary" type="submit" value="Save">
-					</div>
-				</div>
-=======
-
->>>>>>> eef01b42
 			</form>
 		</div>
 
